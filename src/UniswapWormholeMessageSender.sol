--- conflicted
+++ resolved
@@ -22,12 +22,7 @@
 contract UniswapWormholeMessageSender {
     string public constant NAME = "Uniswap Wormhole Message Sender";
     address public owner;
-<<<<<<< HEAD
 
-    // consistencyLevel = 1 means finalized on Ethereum, see https://book.wormhole.com/wormhole/3_coreLayerContracts.html#consistency-levels
-=======
-    
->>>>>>> 93465a0d
     // `nonce` in Wormhole is a misnomer and can be safely set to a constant value.
     // In the future it could be used to communicate a payload version,
     // but as long as this contract is not upgradable and only sends one message type, it's not needed.
