--- conflicted
+++ resolved
@@ -24,16 +24,12 @@
 contract UniswapWormholeMessageSender {
     string public name = "Uniswap Wormhole Message Sender";
     address public owner;
-<<<<<<< HEAD
     uint32 public nonce;
     // consistencyLevel = 1 means finalized on Ethereum, see https://book.wormhole.com/wormhole/3_coreLayerContracts.html#consistency-levels
-=======
-
     // `nonce` in Wormhole is a misnomer and can be safely set to a constant value.
     // In the future it could be used to communicate a payload version,
     // but as long as this contract is not upgradable and only sends one message type, it's not needed.
     uint32 constant public nonce = 0;
->>>>>>> 36668d8a
     uint8 consistencyLevel = 1;
 
     event  MessageSent(bytes payload, address indexed messageReceiver);
